--- conflicted
+++ resolved
@@ -230,13 +230,8 @@
       await this.styraRunClient.putData(`${RbacPath.BINDINGS_PREFIX}/${tenant}/${id}`, roles ?? [])
       this.styraRunClient.signalEvent(EventType.SET_BINDING, {id, roles, input: authzInput})
     } catch (err) {
-<<<<<<< HEAD
-      this.styraRunClient.signalEvent(EventType.SET_BINDING, {binding, input: authzInput, err})
+      this.styraRunClient.signalEvent(EventType.SET_BINDING, {id, roles, input: authzInput, err})
       throw new ApiError('Binding update failed', err)
-=======
-      this.styraRunClient.signalEvent(EventType.SET_BINDING, {id, roles, input: authzInput, err})
-      throw new BackendError('Binding update failed', err)
->>>>>>> c7f11315
     }
   }
 
