--- conflicted
+++ resolved
@@ -4,7 +4,6 @@
 
 // TODO: Add support for versioning/ETags for data API requests
 
-<<<<<<< HEAD
 /**
  * @module StyraRun
  */
@@ -12,8 +11,6 @@
 /**
  * General Styra Run Client {@link Error}.
  */
-=======
->>>>>>> 74cb1004
 export class StyraRunError extends Error {
   constructor(message, path = undefined, query = undefined, cause = undefined) {
     super(message)
@@ -24,7 +21,6 @@
   }
 }
 
-<<<<<<< HEAD
 /**
  * Error for when the {@link Client#assert} {@link AssertPredicate `predicate`} rejects a policy decision.
  */
@@ -42,19 +38,6 @@
   constructor(message, statusCode, body) {
     super(message)
     this.name = "StyraRunHttpError"
-=======
-export class StyraRunNotAllowedError extends StyraRunError {
-  constructor(path = undefined, query = undefined) {
-    super(NOT_ALLOWED, path, query)
-    this.name = "StyraRunNotAllowedError"
-  }
-}
-
-export class StyraRunHttpError extends Error {
-  constructor(message, statusCode, body) {
-    super(message)
-    this.name = "HttpError"
->>>>>>> 74cb1004
     this.statusCode = statusCode
     this.body = body
   }
@@ -64,13 +47,10 @@
 const FORBIDDEN = 403
 
 export const NOT_ALLOWED = 'Not allowed!'
-<<<<<<< HEAD
 
 export function DEFAULT_PREDICATE(decision) {
   return decision?.result === true
 }
-=======
->>>>>>> 74cb1004
 
 /**
  * A client for communicating with the Styra Run API.
@@ -109,7 +89,6 @@
   }
 
   /**
-<<<<<<< HEAD
    * @typedef {{result: unknown}|{}} CheckResult
    */
   /**
@@ -120,11 +99,6 @@
    * On error, the returned `Promise` is rejected with a {@link StyraRunError}.
    *
    * {@link LoadResultPromise}
-=======
-   * Makes an authorization check against a policy rule specified by `'path'`.
-   * Where `'path'` is the trailing component(s) of the full request path `"/v1/projects/${UID}/${PID}/envs/${EID}/data/${path}"`
-   * Returns a `Promise` that on a successful response resolves to the response body dictionary: `{"result": ...}`.
->>>>>>> 74cb1004
    *
    * @param path the path to the policy rule to query
    * @param input the input document for the query
@@ -158,7 +132,6 @@
   /**
    * @typedef {{result: BatchCheckItemResult[]}} BatchCheckResult
    */
-<<<<<<< HEAD
   /**
    * Makes a batched authorization check.
    * The provided `items` is a list of dictionaries with the properties:
@@ -185,13 +158,6 @@
     const reqOpts = {
       ...this.getConnectionOptions(),
       path: Path.join(this.getPathPrefix(), 'data_batch'),
-=======
-  check(path, input = undefined) {
-    const query = input ? {input} : {}
-    const reqOpts = {
-      ...this.options,
-      path: Path.join(this.getPathPrefix(), 'data', path),
->>>>>>> 74cb1004
       method: 'POST',
       headers: {
         'content-type': 'application/json',
@@ -199,7 +165,6 @@
       }
     }
 
-<<<<<<< HEAD
     try {
       const json = toJson(query)
       const response = await request(reqOpts, json)
@@ -207,57 +172,6 @@
     } catch (err) {
       return await Promise.reject(new StyraRunError('Batched check failed', undefined, query, err))
     }
-=======
-    return toJson(query)
-      .then(query => request(reqOpts, query))
-      .then(fromJson)
-      .catch(err => {
-        return Promise.reject(new StyraRunError('Check failed', path, query, err))
-      });
-  }
-
-  /**
-   * Makes a batched authorization check.
-   * The provided `'items'` is a list of dictionaries with the properties:
-   * 
-   * * `path`: the path to the policy rule to query for this entry
-   * * `input`: (optional) the input document for this entry
-   * 
-   * If, `'input'` is provided, it will be applied across all query items.
-   * 
-   * Returns a list of result dictionaries; where each entry corresponds to an entry 
-   * with the same index in `'items'`.
-   * 
-   * @param items the list of queries to batch
-   * @param input the input document to apply to the entire batch request, or `undefined`
-   * @returns a list of result dictionaries
-   */
-  batchCheck(items, input = undefined) {
-    const query = {items}
-    if (input) {
-      query.input = input
-    }
-
-    const reqOpts = {
-      ...this.options,
-      path: Path.join(this.getPathPrefix(), 'data_batch'),
-      method: 'POST',
-      headers: {
-        'content-type': 'application/json',
-        'authorization': `bearer ${this.options.token}`
-      }
-    }
-
-    return toJson(query)
-      .then(query => request(reqOpts, query))
-      // .then(fromJson)
-      .then((data) => {
-        return fromJson(data)
-      })
-      .catch(err => {
-        return Promise.reject(new StyraRunError('Batched check failed', undefined, query, err))
-      });
->>>>>>> 74cb1004
   }
 
   /**
@@ -291,7 +205,6 @@
    * @param predicate a callback function, taking a response body dictionary as arg, returning true/false
    * @returns {Promise<undefined, StyraRunError|StyraRunAssertionError>}
    */
-<<<<<<< HEAD
   async assert(path, input = undefined, predicate = DEFAULT_PREDICATE) {
     let result
     try {
@@ -304,24 +217,6 @@
     if (!result) {
       throw new StyraRunAssertionError(path, {input})
     }
-=======
-  allowed(path, input = undefined, data = undefined) {
-    return new Promise((resolve, reject) => {
-      this.check(path, input)
-        .then((response) => {
-          if (response.result === true) {
-            if (data) {
-              return resolve(data)
-            }
-            return resolve()
-          }
-          reject(new StyraRunNotAllowedError(path, {input}))
-        })
-        .catch((err) => {
-          reject(new StyraRunError('Allow check failed', path, {input}, err))
-        })
-    })
->>>>>>> 74cb1004
   }
 
   /**
@@ -358,21 +253,14 @@
    * @param list the list to filter
    * @param toInput optional, a callback that, given a list entry and an index, should return an `input` document
    * @param toPath optional, a callback that, given a list entry and an index, should return a `path` string. If provided, overrides the global `'path'` argument
-<<<<<<< HEAD
    * @returns {Promise<any[], StyraRunError>}
    */
   async filter(list, predicate, path = undefined, toInput = undefined, toPath = undefined) {
-=======
-   * @returns {Promise<Awaited<unknown>[]>}
-   */
-  filterAllowed(list, path = undefined, toInput = undefined, toPath = undefined) {
->>>>>>> 74cb1004
     if (list.length === 0) {
       return Promise.resolve([])
     }
 
     const transformer = (entry, i) => {
-<<<<<<< HEAD
       const item = {}
 
       const itemInput = toInput ? toInput(entry, i) : undefined
@@ -419,51 +307,6 @@
    *
    * Returns a `Promise` that on a successful response resolves to the {@link DataResult response body dictionary}: `{"result": ...}`.
    * On error, the returned `Promise` is rejected with a {@link StyraRunError}.
-=======
-        const item = {}
-  
-        const itemInput = toInput ? toInput(entry, i) : undefined
-        if (itemInput) {
-          item.input = itemInput
-        }
-  
-        const itemPath = toPath ? toPath(entry, i) : undefined
-        item.path = itemPath ?? path
-        if (item.path === undefined) {
-          throw new StyraRunError(`No 'path' provided for list entry at ${i}`)
-        }
-  
-        return item
-    }
-
-    return new Promise((resolve, reject) => {
-      try {
-        const items = list.map(transformer)
-        resolve(items)
-      } catch (err) {
-        reject(err)
-      }
-    })
-      .then((items) => this.batchCheck(items))
-      .then((response) => new Promise((resolve, reject) => {
-        const resultList = response.result ?? []
-        if (resultList.length !== list.length) {
-          reject(new StyraRunError(`Returned result list size (${resultList.length}) not equal to provided list size (${list.length})`, 
-            path, query, err))
-        }
-        const filtered = list.filter((_, i) => resultList[i]?.check?.result === true)
-        resolve(filtered)
-      }))
-      .catch(err => {
-        return Promise.reject(new StyraRunError('Allow filtering failed', path, undefined, err))
-      });
-  }
-
-  /**
-   * Fetch data from the `Styra Run` data API.
-   * Where `'path'` is the trailing component(s) of the full request path `"/v1/projects/${UID}/${PID}/envs/${EID}/data/${path}"`
-   * Returns a `Promise` that on a successful response resolves to the response body dictionary: `{"result": ...}`.
->>>>>>> 74cb1004
    *
    * @param path the path identifying the data to fetch
    * @param def the default value to return on a `404 Not Found` response
@@ -471,11 +314,7 @@
    */
   async getData(path, def = undefined) {
     const reqOpts = {
-<<<<<<< HEAD
       ...this.getConnectionOptions(),
-=======
-      ...this.options,
->>>>>>> 74cb1004
       path: Path.join(this.getPathPrefix(), 'data', path),
       method: 'GET',
       headers: {
@@ -483,7 +322,6 @@
       }
     };
 
-<<<<<<< HEAD
     try {
       const response = await request(reqOpts)
       return fromJson(response)
@@ -506,22 +344,6 @@
    *
    * Returns a `Promise` that on a successful response resolves to the Styra Run API {@link DataUpdateResult response body dictionary}: `{"version": ...}`.
    * On error, the returned `Promise` is rejected with a {@link StyraRunError}.
-=======
-    return request(reqOpts)
-      .then(fromJson)
-      .catch((err) => {
-        if (def && err.resp?.statusCode === 404) {
-          return {result: def}
-        }
-        return Promise.reject(new StyraRunError('GET data request failed', path, undefined, err))
-      });
-  }
-
-  /**
-   * Upload data to the `Styra Run` data API.
-   * Where `'path'` is the trailing component(s) of the full request path `"/v1/projects/${UID}/${PID}/envs/${EID}/data/${path}"`.
-   * Returns a `Promise` that on a successful response resolves to the response body dictionary: `{"version": ...}`.
->>>>>>> 74cb1004
    *
    * @param path the path identifying the data to upload
    * @param data the data to upload
@@ -529,11 +351,7 @@
    */
   async putData(path, data) {
     const reqOpts = {
-<<<<<<< HEAD
       ...this.getConnectionOptions(),
-=======
-      ...this.options,
->>>>>>> 74cb1004
       path: Path.join(this.getPathPrefix(), 'data', path),
       method: 'PUT',
       headers: {
@@ -542,7 +360,6 @@
       }
     };
 
-<<<<<<< HEAD
     try {
       const json = toJson(data)
       const response = await request(reqOpts, json)
@@ -550,38 +367,21 @@
     } catch (err) {
       return await Promise.reject(new StyraRunError('PUT data request failed', path, undefined, err))
     }
-=======
-    return toJson(data)
-      .then((data) => request(reqOpts, data))
-      .then(fromJson)
-      .catch((err) => {
-        return Promise.reject(new StyraRunError('PUT data request failed', path, undefined, err))
-      });
->>>>>>> 74cb1004
   }
 
   /**
    * Remove data from the `Styra Run` data API.
-<<<<<<< HEAD
    * Where `path` is the trailing component(s) of the full request path `"/v1/projects/${UID}/${PID}/envs/${EID}/data/${path}"`
    *
    * Returns a `Promise` that on a successful response resolves to the Styra Run API {@link DataUpdateResult response body dictionary}: `{"version": ...}`.
    * On error, the returned `Promise` is rejected with a {@link StyraRunError}.
-=======
-   * Where `'path'` is the trailing component(s) of the full request path `"/v1/projects/${UID}/${PID}/envs/${EID}/data/${path}"`
-   * Returns a `Promise` that on a successful response resolves to the response body dictionary: `{"version": ...}`.
->>>>>>> 74cb1004
    *
    * @param path the path identifying the data to remove
    * @returns {Promise<DataUpdateResult, StyraRunError>}
    */
   async deleteData(path) {
     const reqOpts = {
-<<<<<<< HEAD
       ...this.getConnectionOptions(),
-=======
-      ...this.options,
->>>>>>> 74cb1004
       path: Path.join(this.getPathPrefix(), 'data', path),
       method: 'DELETE',
       headers: {
@@ -589,20 +389,12 @@
       }
     };
 
-<<<<<<< HEAD
     try {
       const response = await request(reqOpts)
       return fromJson(response)
     } catch (err) {
       return await Promise.reject(new StyraRunError('DELETE data request failed', path, undefined, err))
     }
-=======
-    return request(reqOpts)
-      .then(fromJson)
-      .catch(err => {
-        return Promise.reject(new StyraRunError('DELETE data request failed', path, undefined, err))
-      });
->>>>>>> 74cb1004
   }
 
   /**
@@ -637,15 +429,11 @@
     const namedCheck = this.namedCheckFunctions[name]
 
     if (namedCheck) {
-<<<<<<< HEAD
       try {
         return await namedCheck(this, input)
       } catch (err) {
         throw new StyraRunError(`Named check function '${name}' failed`, undefined, err)
       }
-=======
-      return await namedCheck(this, input)
->>>>>>> 74cb1004
     }
 
     throw new StyraRunError(`Named check function '${name}' not found`)
@@ -669,7 +457,6 @@
         const body = await getBody(request)
         const json = fromJson(body)
 
-<<<<<<< HEAD
         const checkName = json?.check
         const path = json?.path
 
@@ -685,22 +472,12 @@
         }
 
         let checkResult
-=======
-      let checkResult;
-      try {
->>>>>>> 74cb1004
         if (checkName) {
           checkResult = await this.callNamedCheck(checkName, input)
         } else {
           checkResult = await this.check(path, input)
         }
-<<<<<<< HEAD
         const result = toJson(checkResult)
-=======
-      } catch (e) {
-        checkResult = undefined
-      }
->>>>>>> 74cb1004
 
         response.writeHead(200, {'Content-Type': 'application/json'})
           .end(result)
@@ -739,15 +516,9 @@
  * * `host`: (string) The `Styra Run` API host name
  * * `port`: (number) The `Styra Run` API port
  * * `https`: (boolean) Whether to use TLS for calls to the `Styra Run` API (default: true)
-<<<<<<< HEAD
  * * `projectId`: (string) Project ID
  * * `environmentId`: (string) Environment ID
  * * `userId`: (string) User ID
-=======
- * * `pid`: (string) Project ID
- * * `eid`: (string) Environment ID
- * * `uid`: (string) User ID
->>>>>>> 74cb1004
  * * `token`: (string) the API key (Bearer token) to use for calls to the `Styra Run` API
  *
  * @param options
@@ -762,7 +533,6 @@
   return new Promise((resolve, reject) => {
     try {
       const client = options.https === false ? Http : Https
-<<<<<<< HEAD
       const req = client.request(options, async (response) => {
         let body = await getBody(response);
         switch (response.statusCode) {
@@ -773,36 +543,11 @@
             reject(new StyraRunHttpError(`Unexpected status code: ${response.statusCode}`,
               response.statusCode, body));
         }
-=======
-      const req = client.request(options, (response) => {
-        let body = '';
-
-        //another chunk of data has been received
-        response.on('data', (chunk) => {
-          body += chunk;
-        });
-
-        //the whole response has been received
-        response.on('end', () => {
-          switch (response.statusCode) {
-            case OK:
-              resolve(body);
-              break;
-            default:
-              reject(new StyraRunHttpError(`Unexpected status code: ${response.statusCode}`, 
-                response.statusCode, body));
-          }
-        });
->>>>>>> 74cb1004
       }).on('error', (err) => {
         reject(new Error('Failed to send request', {
           cause: err
         }))
-<<<<<<< HEAD
       })
-=======
-      });
->>>>>>> 74cb1004
       if (data) {
         req.write(data);
       }
@@ -815,11 +560,7 @@
   })
 }
 
-<<<<<<< HEAD
 function toJson(data) {
-=======
-async function toJson(data) {
->>>>>>> 74cb1004
   const json = JSON.stringify(data);
   if (json) {
     return json
@@ -828,7 +569,6 @@
   }
 }
 
-<<<<<<< HEAD
 function fromJson(val) {
   if (typeof val === 'object') {
     return val
@@ -837,13 +577,6 @@
     return JSON.parse(val)
   } catch (err) {
     throw new Error('Invalid JSON', {cause: err})
-=======
-async function fromJson(str) {
-  try {
-    return JSON.parse(str)
-  } catch (err) {
-    throw new Error('Invalid JSON in response', {cause: err})
->>>>>>> 74cb1004
   }
 }
 
